import numpy as np 
import torch
from tqdm import tqdm
import json
import os
import time
import kornia.geometry.transform

from ax.service.ax_client import AxClient, ObjectiveProperties

from electricmayhem._graphite import BlackBoxPatchTrainer
from electricmayhem._perlin import BayesianPerlinNoisePatchTrainer
<<<<<<< HEAD



class AxWrapper():
    """
    Base class for hyperparameter optimization experiments
    
    Subclass this and overwrite (at least) the _build_params() and _evalute_trial()
    methods.
    """
    def __init__(self, logdir, 
                 budget=10000,
                 fixed_params=None,
                 hyperparam_ranges=None,
                 experiment_name="ax_optimization",
                 load_from_json_file=None):
        """
        :logdir: string; path to base log directory
        :budget:
        :fixed_params: dictionary of fixed parameters for trainer
        :hyperparam_ranges: dictionary of boundaries for hyperparameters
        :experiment_name: string; name of experiment
        :load_from_json_file: string; pass the location of a previous experiments'
            JSON file to start from.
        """
        self.logdir = logdir
        self.budget = budget
        self.fixed_params = fixed_params
        self.experiment_name = experiment_name
        
        # if we're resuming from a previous experiment, load it here.
        if load_from_json_file is not None:
            self.client = AxClient.load_from_json_file(load_from_json_file)
        else:
            self.client = AxClient()    
            # set up the experiment!
            self.params = self._build_params(**hyperparam_ranges)
            self.client.create_experiment(
                name=experiment_name,
                parameters=self.params,
                objectives={"eval_transform_robustness":ObjectiveProperties(minimize=False)},
            )
            
    def _build_params(self, **kwargs):
        """
        Format parameter ranges for AX
        """
        return [
            {"name":"foo",
             "type":"range",
             "bounds":[0,10],
             "value_type":"float",
             "log_scale":False},
            {"name":"bar",
             "type":"range",
             "bounds":[0,10],
             "value_type":"float",
             "log_scale":False}
         ]
    
    
    def _evaluate_trial(self, p):
        """
        
        """
        return (p["foo"]+p["bar"], 1)
    
    
    def fit(self, n=100):
        """
        Run optimization experiments
        
        :n: int; number of runs
        """
        for i in tqdm(range(n)):
            # sample parameters
            parameters, trial_index = self.client.get_next_trial()
            # run the trial
            self.client.complete_trial(trial_index=trial_index,
                                       raw_data=self._evaluate_trial(parameters))

            # save metadata about the AX client to JSON
            j = self.client.to_json_snapshot()
            json.dump(j, open(os.path.join(self.logdir, "log.json"), "w"))
            time.sleep(5)
    
=======
>>>>>>> f1b53edd





class BlackBoxOptimizer(AxWrapper):
    """
    Wrapper class that uses AX to search hyperparameter space for
    the BlackBoxPatchTrainer class
    """
    
    def __init__(self, img, initial_mask, final_mask, detect_func, logdir,
                 budget=20000,
                 num_augments=[10,200], q=[5,50], 
                 beta=[0.01, 5], downsample=[1,2,4,8,16],
                 aug_params={}, eval_augments=1000, 
                 num_channels=3, perturbation=None, 
                 include_error_as_positive=False,
                 eval_func=None,
                 fixed_augs=None,
                 mlflow_uri=None,
                 experiment_name="graphite_optimization", 
                 load_from_json_file=None):
        """
        :img: torch.Tensor in channel-first format; victim image
        :initial_mask: torch.Tensor in channel-first format; initial mask
        :final_mask: torch.Tensor in channel-first format; final mask
        :detect_func: function; inputs an image and returns 1, 0, or -1 depending on whether the black-box algorithm correctly detected, missed, or threw an error
        :logdir: string; location to save tensorboard logs in. this directory needs to
            already exist. individual runs will be saved in subdirectories
        :budget: int; query budget for each run
        :num_augments: list of two integers; range of values for num_augments
        :q: list of two integers; range of values for q
        :beta: list of two floats; range of values for beta
        :downsample: list of two integers; range of values for factors to downsample
            perturbation by. So a downsample of 1 will create a perturbation of the
            same size as the victim; 2 will have each dimension cut in half
        :aug_params: dictionary of augmentation paramaters
        :eval_augments: int or list of dictionaries; number of augmentations to
            evaluate on
        :num_channels: 1 or 3; number of channels for the perturbation
        :perturbation: torch.Tensor in channel-first format; perturbation to start
            from. if None, initialize a gray tensor for each run.
        :fixed_augs:
        :mflow_uri: string; URI of MLflow server
        :experiment_name: string; name of experiment. Will be used both for AX
            and MLFlow
        :load_from_json_file: string; pass the location of a previous experiments'
            JSON file to start from.
        """
        self.C, self.H, self.W = img.shape
        self.num_channels = num_channels
        self.mlflow_uri = mlflow_uri
        self.aug_params = aug_params
        self.eval_augments = eval_augments
        self.inputs = [img, initial_mask, final_mask, detect_func]
        self.perturbation = perturbation
        self.fixed_augs = fixed_augs
        self.include_error_as_positive = include_error_as_positive
        self.eval_func = eval_func
        
        super().__init__(logdir, 
                         budget=budget,
                         hyperparam_ranges={
                             "num_augments":num_augments,
                             "q":q,
                             "beta":beta,
                             "downsample":downsample},
                         experiment_name=experiment_name,
                         load_from_json_file=load_from_json_file
                         )
    
    def _build_params(self, num_augments, q, beta, downsample):
        """
        Format parameter ranges for AX
        """
        return [
            {"name":"num_augments",
             "type":"range",
             "bounds":num_augments,
             "value_type":"int",
             "log_scale":True},
            
            {"name":"q",
             "type":"range",
             "bounds":q,
             "value_type":"int",
             "log_scale":True},
            
            {"name":"beta",
             "type":"range",
             "bounds":beta,
             "value_type":"float",
             "log_scale":True},
            
            {"name":"downsample",
             "type":"choice", #"range",
             #"bounds":downsample,
             "value_type":"int",
             "values":downsample,
             "is_ordered":True},
             #"log_scale":False},
         ]
    

    
    def _evaluate_trial(self, p):
        """
        
        """
        # build a trainer for this step of the experiment
        logdir = os.path.join(self.logdir, str(len(list(os.listdir(self.logdir)))))
        
        # initialize a new perturbation
        H = int(self.H/p["downsample"])
        W = int(self.W/p["downsample"])
        if self.perturbation is None:
            perturbation = 0.5*np.ones((self.num_channels, H, W))
            perturbation = torch.Tensor(perturbation)
        else:
            perturbation = self.perturbation.clone().unsqueeze(0)
            perturbation = kornia.geometry.transform.resize(perturbation, (H,W))
            perturbation = perturbation.squeeze(0)
        
        trainer = BlackBoxPatchTrainer(*self.inputs, logdir,
                                       num_augments=p["num_augments"],
                                       q=p["q"],
                                       beta=p["beta"],
                                       aug_params=self.aug_params,
                                       eval_augments=self.eval_augments,
                                       perturbation=perturbation,
                                       extra_params={"downsample":p["downsample"]},
                                       fixed_augs=self.fixed_augs,
                                       mlflow_uri=self.mlflow_uri,
                                       experiment_name=self.experiment_name,
                                       include_error_as_positive=self.include_error_as_positive,
                                       eval_func=self.eval_func)
        # fit the patch
        trainer.fit(budget=self.budget)
        
        # get TR and SEM results to send back to Bayesian optimizer. If we didn't
        # get through at least one epoch, return zero for both
        if hasattr(trainer, "tr_dict"):
            d = {"eval_transform_robustness":(trainer.tr_dict["tr"],
                                              trainer.tr_dict["sem"])}
        else:
            d = {"eval_transform_robustness":(0,0)}
        # get the trainer out of memory- had issues with mlflow getting confused if
        # we just do this in a for loop
        del(trainer)
        time.sleep(5)
        # save metadata about the AX client to JSON
        j = self.client.to_json_snapshot()
        json.dump(j, open(os.path.join(self.logdir, "log.json"), "w"))
            
        return d
    
    

class BayesianPerlinNoisePatchOptimizer(AxWrapper):
    """
    Wrapper class that uses AX to search hyperparameter space for
    the BayesianPerlinNoisePatchTrainer  class
    """
    
    def __init__(self, img, final_mask, detect_func, logdir,
                 budget=20000,
                 num_augments=[5,250],
                 num_sobol=[5,50],
                 aug_params={}, eval_augments=1000, 
                 include_error_as_positive=False,
                 eval_func=None,
                 fixed_augs=None,
                 mlflow_uri=None,
                 experiment_name="perlin_optimization", 
                 load_from_json_file=None):
        """
        :img: torch.Tensor in channel-first format; victim image
        :final_mask: torch.Tensor in channel-first format; final mask
        :detect_func: function; inputs an image and returns 1, 0, or -1 depending on whether the black-box algorithm correctly detected, missed, or threw an error
        :logdir: string; location to save tensorboard logs in. this directory needs to
            already exist. individual runs will be saved in subdirectories
        :budget: int; query budget for each run
        :num_augments: list of two integers; range of values for num_augments
        :num_sobol: list of two integers; range of values for num_augments
        :aug_params: dictionary of augmentation paramaters
        :eval_augments: int or list of dictionaries; number of augmentations to
            evaluate on
        :fixed_augs:
        :mflow_uri: string; URI of MLflow server
        :experiment_name: string; name of experiment. Will be used both for AX
            and MLFlow
        :load_from_json_file: string; pass the location of a previous experiments'
            JSON file to start from.
        """
        assert False, "Not yet implemented- having issues running with multiple layers of Ax loops"
        self.C, self.H, self.W = img.shape
        #self.num_channels = num_channels
        self.mlflow_uri = mlflow_uri
        self.aug_params = aug_params
        self.eval_augments = eval_augments
        self.inputs = [img, final_mask, detect_func]
        self.fixed_augs = fixed_augs
        self.include_error_as_positive = include_error_as_positive
        self.eval_func = eval_func
        
        print(self._build_params(num_augments, num_sobol))
        super().__init__(logdir, 
                         budget=budget,
                         hyperparam_ranges={
                             "num_augments":num_augments,
                             "num_sobol":num_sobol},
                         experiment_name=experiment_name,
                         load_from_json_file=load_from_json_file
                         )
    
    def _build_params(self, num_augments, num_sobol):
        """
<<<<<<< HEAD
=======
        for i in tqdm(range(n)):
            parameters, trial_index = self.client.get_next_trial()
            # Local evaluation here can be replaced with deployment to external system.
            self.client.complete_trial(trial_index=trial_index,
                                       raw_data=self._evaluate_trial(parameters))
            
            
            
            
            

class PerlinOptimizer():
    """
    Wrapper class that uses AX to search hyperparameter space for
    the BayesianPerlinNoisePatchTrainer class
    """
    
    def __init__(self, img, final_mask, detect_func, logdir,
                 budget=20000,
                 num_augments=[10,200], 
                 num_sobol=[5,25],
                 max_freq=[0.01,1],
                 aug_params={}, eval_augments=1000, 
                 num_channels=3,  
                 include_error_as_positive=False,
                 eval_func=None,
                 fixed_augs=None,
                 mlflow_uri=None,
                 experiment_name="perlin_optimization", 
                 load_from_json_file=None):
        """
        :img: torch.Tensor in channel-first format; victim image
        :initial_mask: torch.Tensor in channel-first format; initial mask
        :final_mask: torch.Tensor in channel-first format; final mask
        :detect_func: function; inputs an image and returns 1, 0, or -1 depending on whether the black-box algorithm correctly detected, missed, or threw an error
        :logdir: string; location to save tensorboard logs in. this directory needs to
            already exist. individual runs will be saved in subdirectories
        :budget: int; query budget for each run
        :num_augments: list of two integers; range of values for num_augments
        :num_sobol: number of Sobol steps for each trainer to take before switching to GPEI
        :max_freq: maximum value for the sine frequency for each trainer to optimize. I've found some cases where large values cause the objective to be 
            highly nonmonotic and the GP has trouble fitting it
        :aug_params: dictionary of augmentation paramaters
        :eval_augments: int or list of dictionaries; number of augmentations to
            evaluate on
        :num_channels: 1 or 3; number of channels for the perturbation
        :perturbation: torch.Tensor in channel-first format; perturbation to start
            from. if None, initialize a gray tensor for each run.
        :fixed_augs: optional fixed augmentations to sample from instead of randomly generating at each step
        :mflow_uri: string; URI of MLflow server
        :experiment_name: string; name of experiment. Will be used both for AX
            and MLFlow
        :load_from_json_file: string; pass the location of a previous experiments'
            JSON file to start from.
        """
        self.C, self.H, self.W = img.shape
        self.num_channels = num_channels
        self.logdir = logdir
        self.mlflow_uri = mlflow_uri
        self.experiment_name = experiment_name
        self.aug_params = aug_params
        self.eval_augments = eval_augments
        self.inputs = [img, final_mask, detect_func]
        self.budget = budget
        self.perturbation = None
        self.fixed_augs = fixed_augs
        self.include_error_as_positive = include_error_as_positive
        self.eval_func = eval_func

        # if we're resuming from a previous experiment, load it here.
        if load_from_json_file is not None:
            self.client = AxClient.load_from_json_file(load_from_json_file)
        else:
            self.client = AxClient()    
            # set up the experiment!
            self.params = self._build_params(num_augments, num_sobol, max_freq)
            self.client.create_experiment(
                name=experiment_name,
                parameters=self.params,
                objectives={"eval_transform_robustness":ObjectiveProperties(minimize=False)},
            )
        

        
    
    def _build_params(self, num_augments, num_sobol, max_freq):
        """
>>>>>>> f1b53edd
        Format parameter ranges for AX
        """
        return [
            {"name":"num_augments",
             "type":"range",
             "bounds":num_augments,
             "value_type":"int",
<<<<<<< HEAD
             "log_scale":True},
=======
             "log_scale":False},
>>>>>>> f1b53edd
            
            {"name":"num_sobol",
             "type":"range",
             "bounds":num_sobol,
             "value_type":"int",
<<<<<<< HEAD
             "log_scale":False},]
    """
            {"name":"gpkg",
             "type":"choice",
             "values":[False,True],
             "value_type":"bool"},
            
            {"name":"tune_lacunarity",
             "type":"choice",
             "values":[False,True],
             "value_type":"bool"}
         ]"""
=======
             "log_scale":True},
            
            {"name":"max_freq",
             "type":"range",
             "bounds":max_freq,
             "value_type":"float",
             "log_scale":True},
         ]
>>>>>>> f1b53edd
    

    
    def _evaluate_trial(self, p):
        """
        
        """
<<<<<<< HEAD
        # build a trainer for this step of the experiment
        logdir = os.path.join(self.logdir, str(len(list(os.listdir(self.logdir)))))
        
        
        trainer = BayesianPerlinNoisePatchTrainer(*self.inputs,
                                                  logdir,
                                                  num_augments=p["num_augments"],
                                                  aug_params=self.aug_params,
                                                  eval_augments=self.eval_augments,
                                                  #tune_lacunarity=p["tune_lacunarity"],
                                                  num_sobol=p["num_sobol"],
                                                  #gpkg=p["gpkg"],
                                                  include_error_as_positive=self.include_error_as_positive,
                                                  fixed_augs=self.fixed_augs,
                                                  mlflow_uri=self.mlflow_uri,
                                                  experiment_name=self.experiment_name,
                                                  eval_func=self.eval_func)
        # fit the patch
        trainer.fit(budget=self.budget)
=======
        print(p)
        # build a trainer for this step of the experiment
        logdir = os.path.join(self.logdir, str(len(list(os.listdir(self.logdir)))))

        trainer = BayesianPerlinNoisePatchTrainer(
            *self.inputs, logdir,
            **p,
            aug_params = self.aug_params,
            eval_augments = self.eval_augments,
            fixed_augs = self.fixed_augs,
            include_error_as_positive = self.include_error_as_positive,
            mlflow_uri = self.mlflow_uri,
            experiment_name = self.experiment_name,
            eval_func = self.eval_func)
        trainer.fit(budget=self.budget, eval_every=10*self.budget)
        trainer.evaluate(use_best=True)
>>>>>>> f1b53edd
        
        # get TR and SEM results to send back to Bayesian optimizer. If we didn't
        # get through at least one epoch, return zero for both
        if hasattr(trainer, "tr_dict"):
            d = {"eval_transform_robustness":(trainer.tr_dict["tr"],
                                              trainer.tr_dict["sem"])}
        else:
            d = {"eval_transform_robustness":(0,0)}
        # get the trainer out of memory- had issues with mlflow getting confused if
        # we just do this in a for loop
        del(trainer)
        time.sleep(5)
        # save metadata about the AX client to JSON
        j = self.client.to_json_snapshot()
        json.dump(j, open(os.path.join(self.logdir, "log.json"), "w"))
            
        return d
    
<<<<<<< HEAD
    
=======
    
    def fit(self, n=100):
        """
        Run optimization experiments
        
        :n: int; number of runs
        """
        for i in tqdm(range(n)):
            #"""
            parameters, trial_index = self.client.get_next_trial()
            # Local evaluation here can be replaced with deployment to external system.
            self.client.complete_trial(trial_index=trial_index,
                                       raw_data=self._evaluate_trial(parameters))#"""
>>>>>>> f1b53edd
<|MERGE_RESOLUTION|>--- conflicted
+++ resolved
@@ -10,101 +10,12 @@
 
 from electricmayhem._graphite import BlackBoxPatchTrainer
 from electricmayhem._perlin import BayesianPerlinNoisePatchTrainer
-<<<<<<< HEAD
-
-
-
-class AxWrapper():
-    """
-    Base class for hyperparameter optimization experiments
-    
-    Subclass this and overwrite (at least) the _build_params() and _evalute_trial()
-    methods.
-    """
-    def __init__(self, logdir, 
-                 budget=10000,
-                 fixed_params=None,
-                 hyperparam_ranges=None,
-                 experiment_name="ax_optimization",
-                 load_from_json_file=None):
-        """
-        :logdir: string; path to base log directory
-        :budget:
-        :fixed_params: dictionary of fixed parameters for trainer
-        :hyperparam_ranges: dictionary of boundaries for hyperparameters
-        :experiment_name: string; name of experiment
-        :load_from_json_file: string; pass the location of a previous experiments'
-            JSON file to start from.
-        """
-        self.logdir = logdir
-        self.budget = budget
-        self.fixed_params = fixed_params
-        self.experiment_name = experiment_name
-        
-        # if we're resuming from a previous experiment, load it here.
-        if load_from_json_file is not None:
-            self.client = AxClient.load_from_json_file(load_from_json_file)
-        else:
-            self.client = AxClient()    
-            # set up the experiment!
-            self.params = self._build_params(**hyperparam_ranges)
-            self.client.create_experiment(
-                name=experiment_name,
-                parameters=self.params,
-                objectives={"eval_transform_robustness":ObjectiveProperties(minimize=False)},
-            )
-            
-    def _build_params(self, **kwargs):
-        """
-        Format parameter ranges for AX
-        """
-        return [
-            {"name":"foo",
-             "type":"range",
-             "bounds":[0,10],
-             "value_type":"float",
-             "log_scale":False},
-            {"name":"bar",
-             "type":"range",
-             "bounds":[0,10],
-             "value_type":"float",
-             "log_scale":False}
-         ]
-    
-    
-    def _evaluate_trial(self, p):
-        """
-        
-        """
-        return (p["foo"]+p["bar"], 1)
-    
-    
-    def fit(self, n=100):
-        """
-        Run optimization experiments
-        
-        :n: int; number of runs
-        """
-        for i in tqdm(range(n)):
-            # sample parameters
-            parameters, trial_index = self.client.get_next_trial()
-            # run the trial
-            self.client.complete_trial(trial_index=trial_index,
-                                       raw_data=self._evaluate_trial(parameters))
-
-            # save metadata about the AX client to JSON
-            j = self.client.to_json_snapshot()
-            json.dump(j, open(os.path.join(self.logdir, "log.json"), "w"))
-            time.sleep(5)
-    
-=======
->>>>>>> f1b53edd
-
-
-
-
-
-class BlackBoxOptimizer(AxWrapper):
+
+
+
+
+
+class BlackBoxOptimizer():
     """
     Wrapper class that uses AX to search hyperparameter space for
     the BlackBoxPatchTrainer class
@@ -151,25 +62,33 @@
         """
         self.C, self.H, self.W = img.shape
         self.num_channels = num_channels
+        self.logdir = logdir
         self.mlflow_uri = mlflow_uri
+        self.experiment_name = experiment_name
         self.aug_params = aug_params
         self.eval_augments = eval_augments
         self.inputs = [img, initial_mask, final_mask, detect_func]
-        self.perturbation = perturbation
+        self.budget = budget
+        self.perturbation = None
         self.fixed_augs = fixed_augs
         self.include_error_as_positive = include_error_as_positive
         self.eval_func = eval_func
         
-        super().__init__(logdir, 
-                         budget=budget,
-                         hyperparam_ranges={
-                             "num_augments":num_augments,
-                             "q":q,
-                             "beta":beta,
-                             "downsample":downsample},
-                         experiment_name=experiment_name,
-                         load_from_json_file=load_from_json_file
-                         )
+        # if we're resuming from a previous experiment, load it here.
+        if load_from_json_file is not None:
+            self.client = AxClient.load_from_json_file(load_from_json_file)
+        else:
+            self.client = AxClient()    
+            # set up the experiment!
+            self.params = self._build_params(num_augments, q, beta, downsample)
+            self.client.create_experiment(
+                name=experiment_name,
+                parameters=self.params,
+                objectives={"eval_transform_robustness":ObjectiveProperties(minimize=False)},
+            )
+        
+
+        
     
     def _build_params(self, num_augments, q, beta, downsample):
         """
@@ -257,68 +176,12 @@
         return d
     
     
-
-class BayesianPerlinNoisePatchOptimizer(AxWrapper):
-    """
-    Wrapper class that uses AX to search hyperparameter space for
-    the BayesianPerlinNoisePatchTrainer  class
-    """
-    
-    def __init__(self, img, final_mask, detect_func, logdir,
-                 budget=20000,
-                 num_augments=[5,250],
-                 num_sobol=[5,50],
-                 aug_params={}, eval_augments=1000, 
-                 include_error_as_positive=False,
-                 eval_func=None,
-                 fixed_augs=None,
-                 mlflow_uri=None,
-                 experiment_name="perlin_optimization", 
-                 load_from_json_file=None):
-        """
-        :img: torch.Tensor in channel-first format; victim image
-        :final_mask: torch.Tensor in channel-first format; final mask
-        :detect_func: function; inputs an image and returns 1, 0, or -1 depending on whether the black-box algorithm correctly detected, missed, or threw an error
-        :logdir: string; location to save tensorboard logs in. this directory needs to
-            already exist. individual runs will be saved in subdirectories
-        :budget: int; query budget for each run
-        :num_augments: list of two integers; range of values for num_augments
-        :num_sobol: list of two integers; range of values for num_augments
-        :aug_params: dictionary of augmentation paramaters
-        :eval_augments: int or list of dictionaries; number of augmentations to
-            evaluate on
-        :fixed_augs:
-        :mflow_uri: string; URI of MLflow server
-        :experiment_name: string; name of experiment. Will be used both for AX
-            and MLFlow
-        :load_from_json_file: string; pass the location of a previous experiments'
-            JSON file to start from.
-        """
-        assert False, "Not yet implemented- having issues running with multiple layers of Ax loops"
-        self.C, self.H, self.W = img.shape
-        #self.num_channels = num_channels
-        self.mlflow_uri = mlflow_uri
-        self.aug_params = aug_params
-        self.eval_augments = eval_augments
-        self.inputs = [img, final_mask, detect_func]
-        self.fixed_augs = fixed_augs
-        self.include_error_as_positive = include_error_as_positive
-        self.eval_func = eval_func
-        
-        print(self._build_params(num_augments, num_sobol))
-        super().__init__(logdir, 
-                         budget=budget,
-                         hyperparam_ranges={
-                             "num_augments":num_augments,
-                             "num_sobol":num_sobol},
-                         experiment_name=experiment_name,
-                         load_from_json_file=load_from_json_file
-                         )
-    
-    def _build_params(self, num_augments, num_sobol):
-        """
-<<<<<<< HEAD
-=======
+    def fit(self, n=100):
+        """
+        Run optimization experiments
+        
+        :n: int; number of runs
+        """
         for i in tqdm(range(n)):
             parameters, trial_index = self.client.get_next_trial()
             # Local evaluation here can be replaced with deployment to external system.
@@ -406,7 +269,6 @@
     
     def _build_params(self, num_augments, num_sobol, max_freq):
         """
->>>>>>> f1b53edd
         Format parameter ranges for AX
         """
         return [
@@ -414,30 +276,12 @@
              "type":"range",
              "bounds":num_augments,
              "value_type":"int",
-<<<<<<< HEAD
-             "log_scale":True},
-=======
              "log_scale":False},
->>>>>>> f1b53edd
             
             {"name":"num_sobol",
              "type":"range",
              "bounds":num_sobol,
              "value_type":"int",
-<<<<<<< HEAD
-             "log_scale":False},]
-    """
-            {"name":"gpkg",
-             "type":"choice",
-             "values":[False,True],
-             "value_type":"bool"},
-            
-            {"name":"tune_lacunarity",
-             "type":"choice",
-             "values":[False,True],
-             "value_type":"bool"}
-         ]"""
-=======
              "log_scale":True},
             
             {"name":"max_freq",
@@ -446,7 +290,6 @@
              "value_type":"float",
              "log_scale":True},
          ]
->>>>>>> f1b53edd
     
 
     
@@ -454,27 +297,6 @@
         """
         
         """
-<<<<<<< HEAD
-        # build a trainer for this step of the experiment
-        logdir = os.path.join(self.logdir, str(len(list(os.listdir(self.logdir)))))
-        
-        
-        trainer = BayesianPerlinNoisePatchTrainer(*self.inputs,
-                                                  logdir,
-                                                  num_augments=p["num_augments"],
-                                                  aug_params=self.aug_params,
-                                                  eval_augments=self.eval_augments,
-                                                  #tune_lacunarity=p["tune_lacunarity"],
-                                                  num_sobol=p["num_sobol"],
-                                                  #gpkg=p["gpkg"],
-                                                  include_error_as_positive=self.include_error_as_positive,
-                                                  fixed_augs=self.fixed_augs,
-                                                  mlflow_uri=self.mlflow_uri,
-                                                  experiment_name=self.experiment_name,
-                                                  eval_func=self.eval_func)
-        # fit the patch
-        trainer.fit(budget=self.budget)
-=======
         print(p)
         # build a trainer for this step of the experiment
         logdir = os.path.join(self.logdir, str(len(list(os.listdir(self.logdir)))))
@@ -491,7 +313,6 @@
             eval_func = self.eval_func)
         trainer.fit(budget=self.budget, eval_every=10*self.budget)
         trainer.evaluate(use_best=True)
->>>>>>> f1b53edd
         
         # get TR and SEM results to send back to Bayesian optimizer. If we didn't
         # get through at least one epoch, return zero for both
@@ -510,9 +331,6 @@
             
         return d
     
-<<<<<<< HEAD
-    
-=======
     
     def fit(self, n=100):
         """
@@ -525,5 +343,4 @@
             parameters, trial_index = self.client.get_next_trial()
             # Local evaluation here can be replaced with deployment to external system.
             self.client.complete_trial(trial_index=trial_index,
-                                       raw_data=self._evaluate_trial(parameters))#"""
->>>>>>> f1b53edd
+                                       raw_data=self._evaluate_trial(parameters))#"""